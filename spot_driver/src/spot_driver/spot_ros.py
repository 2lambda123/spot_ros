--- conflicted
+++ resolved
@@ -1,10 +1,6 @@
 import rospy
-<<<<<<< HEAD
 import math
-=======
-
 import time
->>>>>>> e4bfb718
 from std_srvs.srv import Trigger, TriggerResponse, SetBool, SetBoolResponse
 from std_msgs.msg import Bool
 from tf2_msgs.msg import TFMessage
@@ -860,21 +856,51 @@
         try:
             mobility_params = self.spot_wrapper.get_mobility_params()
             mobility_params_msg.body_control.position.x = \
-                mobility_params.body_control.base_offset_rt_footprint.points[0].pose.position.x
+                    mobility_params.body_control.base_offset_rt_footprint.points[0].pose.position.x
             mobility_params_msg.body_control.position.y = \
-                mobility_params.body_control.base_offset_rt_footprint.points[0].pose.position.y
+                    mobility_params.body_control.base_offset_rt_footprint.points[0].pose.position.y
             mobility_params_msg.body_control.position.z = \
-                mobility_params.body_control.base_offset_rt_footprint.points[0].pose.position.z
+                    mobility_params.body_control.base_offset_rt_footprint.points[0].pose.position.z
             mobility_params_msg.body_control.orientation.x = \
-                mobility_params.body_control.base_offset_rt_footprint.points[0].pose.rotation.x
+                    mobility_params.body_control.base_offset_rt_footprint.points[0].pose.rotation.x
             mobility_params_msg.body_control.orientation.y = \
-                mobility_params.body_control.base_offset_rt_footprint.points[0].pose.rotation.y
+                    mobility_params.body_control.base_offset_rt_footprint.points[0].pose.rotation.y
             mobility_params_msg.body_control.orientation.z = \
-                mobility_params.body_control.base_offset_rt_footprint.points[0].pose.rotation.z
+                    mobility_params.body_control.base_offset_rt_footprint.points[0].pose.rotation.z
             mobility_params_msg.body_control.orientation.w = \
-                mobility_params.body_control.base_offset_rt_footprint.points[0].pose.rotation.w
+                    mobility_params.body_control.base_offset_rt_footprint.points[0].pose.rotation.w
             mobility_params_msg.locomotion_hint = mobility_params.locomotion_hint
             mobility_params_msg.stair_hint = mobility_params.stair_hint
+            mobility_params_msg.swing_height = mobility_params.swing_height
+            mobility_params_msg.obstacle_params.obstacle_avoidance_padding = \
+                mobility_params.obstacle_params.obstacle_avoidance_padding
+            mobility_params_msg.obstacle_params.disable_vision_foot_obstacle_avoidance = \
+                mobility_params.obstacle_params.disable_vision_foot_obstacle_avoidance
+            mobility_params_msg.obstacle_params.disable_vision_foot_constraint_avoidance = \
+                mobility_params.obstacle_params.disable_vision_foot_constraint_avoidance
+            mobility_params_msg.obstacle_params.disable_vision_body_obstacle_avoidance = \
+                mobility_params.obstacle_params.disable_vision_body_obstacle_avoidance
+            mobility_params_msg.obstacle_params.disable_vision_foot_obstacle_body_assist = \
+                mobility_params.obstacle_params.disable_vision_foot_obstacle_body_assist
+            mobility_params_msg.obstacle_params.disable_vision_negative_obstacles = \
+                mobility_params.obstacle_params.disable_vision_negative_obstacles
+            if mobility_params.HasField("terrain_params"):
+                if mobility_params.terrain_params.HasField("ground_mu_hint"):
+                    mobility_params_msg.terrain_params.ground_mu_hint = \
+                        mobility_params.terrain_params.ground_mu_hint
+                    # hasfield does not work on grated surfaces mode
+                if hasattr(mobility_params.terrain_params, "grated_surfaces_mode"):
+                    mobility_params_msg.terrain_params.grated_surfaces_mode = \
+                        mobility_params.terrain_params.grated_surfaces_mode
+
+            # The velocity limit values can be set independently so make sure each of them exists before setting
+            if mobility_params.HasField("vel_limit"):
+                if hasattr(mobility_params.vel_limit.max_vel.linear, "x"):
+                    mobility_params_msg.velocity_limit.linear.x = mobility_params.vel_limit.max_vel.linear.x
+                if hasattr(mobility_params.vel_limit.max_vel.linear, "y"):
+                    mobility_params_msg.velocity_limit.linear.y = mobility_params.vel_limit.max_vel.linear.y
+                if hasattr(mobility_params.vel_limit.max_vel, "angular"):
+                    mobility_params_msg.velocity_limit.angular.z = mobility_params.vel_limit.max_vel.angular
         except Exception as e:
             rospy.logerr('Error:{}'.format(e))
             pass
@@ -895,6 +921,9 @@
         except:
             pass
         self.feedback_pub.publish(feedback_msg)
+
+    def publish_allow_motion(self):
+        self.motion_allowed_pub.publish(self.allow_motion)
 
     def main(self):
         """Main function for the SpotROS class.  Gets config from ROS and initializes the wrapper.  Holds lease from wrapper and updates all async tasks at the ROS rate"""
@@ -1064,80 +1093,10 @@
 
             rate_limited_feedback = RateLimitedCall(self.publish_feedback, self.rates["feedback"])
             rate_limited_mobility_params = RateLimitedCall(self.publish_mobility_params, self.rates["mobility_params"])
-
+            rate_limited_motion_allowed = RateLimitedCall(self.publish_allow_motion, 10)
             while not rospy.is_shutdown():
                 self.spot_wrapper.updateTasks()
-<<<<<<< HEAD
-                feedback_msg = Feedback()
-                feedback_msg.standing = self.spot_wrapper.is_standing
-                feedback_msg.sitting = self.spot_wrapper.is_sitting
-                feedback_msg.moving = self.spot_wrapper.is_moving
-                id = self.spot_wrapper.id
-                try:
-                    feedback_msg.serial_number = id.serial_number
-                    feedback_msg.species = id.species
-                    feedback_msg.version = id.version
-                    feedback_msg.nickname = id.nickname
-                    feedback_msg.computer_serial_number = id.computer_serial_number
-                except:
-                    pass
-                self.feedback_pub.publish(feedback_msg)
-                mobility_params_msg = MobilityParams()
-                try:
-                    mobility_params = self.spot_wrapper.get_mobility_params()
-                    mobility_params_msg.body_control.position.x = \
-                            mobility_params.body_control.base_offset_rt_footprint.points[0].pose.position.x
-                    mobility_params_msg.body_control.position.y = \
-                            mobility_params.body_control.base_offset_rt_footprint.points[0].pose.position.y
-                    mobility_params_msg.body_control.position.z = \
-                            mobility_params.body_control.base_offset_rt_footprint.points[0].pose.position.z
-                    mobility_params_msg.body_control.orientation.x = \
-                            mobility_params.body_control.base_offset_rt_footprint.points[0].pose.rotation.x
-                    mobility_params_msg.body_control.orientation.y = \
-                            mobility_params.body_control.base_offset_rt_footprint.points[0].pose.rotation.y
-                    mobility_params_msg.body_control.orientation.z = \
-                            mobility_params.body_control.base_offset_rt_footprint.points[0].pose.rotation.z
-                    mobility_params_msg.body_control.orientation.w = \
-                            mobility_params.body_control.base_offset_rt_footprint.points[0].pose.rotation.w
-                    mobility_params_msg.locomotion_hint = mobility_params.locomotion_hint
-                    mobility_params_msg.stair_hint = mobility_params.stair_hint
-                    mobility_params_msg.swing_height = mobility_params.swing_height
-                    mobility_params_msg.obstacle_params.obstacle_avoidance_padding = \
-                        mobility_params.obstacle_params.obstacle_avoidance_padding
-                    mobility_params_msg.obstacle_params.disable_vision_foot_obstacle_avoidance = \
-                        mobility_params.obstacle_params.disable_vision_foot_obstacle_avoidance
-                    mobility_params_msg.obstacle_params.disable_vision_foot_constraint_avoidance = \
-                        mobility_params.obstacle_params.disable_vision_foot_constraint_avoidance
-                    mobility_params_msg.obstacle_params.disable_vision_body_obstacle_avoidance = \
-                        mobility_params.obstacle_params.disable_vision_body_obstacle_avoidance
-                    mobility_params_msg.obstacle_params.disable_vision_foot_obstacle_body_assist = \
-                        mobility_params.obstacle_params.disable_vision_foot_obstacle_body_assist
-                    mobility_params_msg.obstacle_params.disable_vision_negative_obstacles = \
-                        mobility_params.obstacle_params.disable_vision_negative_obstacles
-                    if mobility_params.HasField("terrain_params"):
-                        if mobility_params.terrain_params.HasField("ground_mu_hint"):
-                            mobility_params_msg.terrain_params.ground_mu_hint = \
-                                mobility_params.terrain_params.ground_mu_hint
-                            # hasfield does not work on grated surfaces mode
-                        if hasattr(mobility_params.terrain_params, "grated_surfaces_mode"):
-                            mobility_params_msg.terrain_params.grated_surfaces_mode = \
-                                mobility_params.terrain_params.grated_surfaces_mode
-
-                    # The velocity limit values can be set independently so make sure each of them exists before setting
-                    if mobility_params.HasField("vel_limit"):
-                        if hasattr(mobility_params.vel_limit.max_vel.linear, "x"):
-                            mobility_params_msg.velocity_limit.linear.x = mobility_params.vel_limit.max_vel.linear.x
-                        if hasattr(mobility_params.vel_limit.max_vel.linear, "y"):
-                            mobility_params_msg.velocity_limit.linear.y = mobility_params.vel_limit.max_vel.linear.y
-                        if hasattr(mobility_params.vel_limit.max_vel, "angular"):
-                            mobility_params_msg.velocity_limit.angular.z = mobility_params.vel_limit.max_vel.angular
-                except Exception as e:
-                    rospy.logerr('Error:{}'.format(e))
-                    pass
-                self.mobility_params_pub.publish(mobility_params_msg)
-                self.motion_allowed_pub.publish(self.allow_motion)
-=======
                 rate_limited_feedback()
                 rate_limited_mobility_params()
->>>>>>> e4bfb718
+                rate_limited_motion_allowed()
                 rate.sleep()