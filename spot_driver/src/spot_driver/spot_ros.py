import rospy
import math
import time
from std_srvs.srv import Trigger, TriggerResponse, SetBool, SetBoolResponse
from std_msgs.msg import Bool
from tf2_msgs.msg import TFMessage
from sensor_msgs.msg import Image, CameraInfo
from sensor_msgs.msg import JointState
from geometry_msgs.msg import TwistWithCovarianceStamped, Twist, Pose, PoseStamped
from nav_msgs.msg import Odometry


from bosdyn.api.spot import robot_command_pb2 as spot_command_pb2
from bosdyn.api import geometry_pb2, trajectory_pb2
from bosdyn.api.geometry_pb2 import Quaternion, SE2VelocityLimit
from bosdyn.client import math_helpers
from google.protobuf.wrappers_pb2 import DoubleValue
import actionlib
import functools
import math
import bosdyn.geometry
import tf2_ros
import tf2_geometry_msgs

from spot_msgs.msg import Metrics
from spot_msgs.msg import LeaseArray, LeaseResource
from spot_msgs.msg import FootState, FootStateArray
from spot_msgs.msg import EStopState, EStopStateArray
from spot_msgs.msg import WiFiState
from spot_msgs.msg import PowerState
from spot_msgs.msg import BehaviorFault, BehaviorFaultState
from spot_msgs.msg import SystemFault, SystemFaultState
from spot_msgs.msg import BatteryState, BatteryStateArray
from spot_msgs.msg import PoseBodyAction, PoseBodyGoal, PoseBodyResult
from spot_msgs.msg import Feedback
from spot_msgs.msg import MobilityParams, ObstacleParams, TerrainParams
from spot_msgs.msg import NavigateToAction, NavigateToResult, NavigateToFeedback
from spot_msgs.msg import TrajectoryAction, TrajectoryResult, TrajectoryFeedback
from spot_msgs.srv import ListGraph, ListGraphResponse
from spot_msgs.srv import SetLocomotion, SetLocomotionResponse
from spot_msgs.srv import SetTerrainParams, SetTerrainParamsResponse
from spot_msgs.srv import SetObstacleParams, SetObstacleParamsResponse
from spot_msgs.srv import ClearBehaviorFault, ClearBehaviorFaultResponse
from spot_msgs.srv import SetVelocity, SetVelocityResponse
from spot_msgs.srv import Dock, DockResponse, GetDockState, GetDockStateResponse
from spot_msgs.srv import PosedStand, PosedStandResponse
from spot_msgs.srv import SetSwingHeight, SetSwingHeightResponse
from spot_msgs.srv import ArmJointMovement, ArmJointMovementResponse, ArmJointMovementRequest
from spot_msgs.srv import GripperAngleMove, GripperAngleMoveResponse, GripperAngleMoveRequest
from spot_msgs.srv import ArmForceTrajectory, ArmForceTrajectoryResponse, ArmForceTrajectoryRequest
from spot_msgs.srv import HandPose, HandPoseResponse, HandPoseRequest

from .ros_helpers import *
from .spot_wrapper import SpotWrapper

import actionlib
import logging
import threading

class RateLimitedCall:
    """
    Wrap a function with this class to limit how frequently it can be called within a loop
    """
    def __init__(self, fn, rate_limit):
        """

        Args:
            fn: Function to call
            rate_limit: The function will not be called faster than this rate
        """
        self.fn = fn
        self.min_time_between_calls = 1.0/rate_limit
        self.last_call = 0

    def __call__(self):
        now_sec = time.time()
        if (now_sec - self.last_call) > self.min_time_between_calls:
            self.fn()
            self.last_call = now_sec

class SpotROS():
    """Parent class for using the wrapper.  Defines all callbacks and keeps the wrapper alive"""

    def __init__(self):
        self.spot_wrapper = None

        self.callbacks = {}
        """Dictionary listing what callback to use for what data task"""
        self.callbacks["robot_state"] = self.RobotStateCB
        self.callbacks["metrics"] = self.MetricsCB
        self.callbacks["lease"] = self.LeaseCB
        self.callbacks["front_image"] = self.FrontImageCB
        self.callbacks["side_image"] = self.SideImageCB
        self.callbacks["rear_image"] = self.RearImageCB
        self.callbacks["hand_image"] = self.HandImageCB

    def RobotStateCB(self, results):
        """Callback for when the Spot Wrapper gets new robot state data.

        Args:
            results: FutureWrapper object of AsyncPeriodicQuery callback
        """
        state = self.spot_wrapper.robot_state
        if state:
            ## joint states ##
            joint_state = GetJointStatesFromState(state, self.spot_wrapper)
            self.joint_state_pub.publish(joint_state)

            ## TF ##
            tf_msg = GetTFFromState(state, self.spot_wrapper, self.mode_parent_odom_tf)
            if len(tf_msg.transforms) > 0:
                self.tf_pub.publish(tf_msg)

            # Odom Twist #
            twist_odom_msg = GetOdomTwistFromState(state, self.spot_wrapper)
            self.odom_twist_pub.publish(twist_odom_msg)

            # Odom #
            if self.mode_parent_odom_tf == 'vision':
                odom_msg = GetOdomFromState(state, self.spot_wrapper, use_vision=True)
            else:
                odom_msg = GetOdomFromState(state, self.spot_wrapper, use_vision=False)
            self.odom_pub.publish(odom_msg)

            # Feet #
            foot_array_msg = GetFeetFromState(state, self.spot_wrapper)
            self.tf_pub.publish(generate_feet_tf(foot_array_msg))
            self.feet_pub.publish(foot_array_msg)

            # EStop #
            estop_array_msg = GetEStopStateFromState(state, self.spot_wrapper)
            self.estop_pub.publish(estop_array_msg)

            # WIFI #
            wifi_msg = GetWifiFromState(state, self.spot_wrapper)
            self.wifi_pub.publish(wifi_msg)

            # Battery States #
            battery_states_array_msg = GetBatteryStatesFromState(state, self.spot_wrapper)
            self.is_charging = battery_states_array_msg.battery_states[0].status == BatteryState.STATUS_CHARGING
            self.battery_pub.publish(battery_states_array_msg)

            # Power State #
            power_state_msg = GetPowerStatesFromState(state, self.spot_wrapper)
            self.power_pub.publish(power_state_msg)

            # System Faults #
            system_fault_state_msg = GetSystemFaultsFromState(state, self.spot_wrapper)
            self.system_faults_pub.publish(system_fault_state_msg)

            # Behavior Faults #
            behavior_fault_state_msg = getBehaviorFaultsFromState(state, self.spot_wrapper)
            self.behavior_faults_pub.publish(behavior_fault_state_msg)

    def MetricsCB(self, results):
        """Callback for when the Spot Wrapper gets new metrics data.

        Args:
            results: FutureWrapper object of AsyncPeriodicQuery callback
        """
        metrics = self.spot_wrapper.metrics
        if metrics:
            metrics_msg = Metrics()
            local_time = self.spot_wrapper.robotToLocalTime(metrics.timestamp)
            metrics_msg.header.stamp = rospy.Time(local_time.seconds, local_time.nanos)

            for metric in metrics.metrics:
                if metric.label == "distance":
                    metrics_msg.distance = metric.float_value
                if metric.label == "gait cycles":
                    metrics_msg.gait_cycles = metric.int_value
                if metric.label == "time moving":
                    metrics_msg.time_moving = rospy.Time(metric.duration.seconds, metric.duration.nanos)
                if metric.label == "electric power":
                    metrics_msg.electric_power = rospy.Time(metric.duration.seconds, metric.duration.nanos)

            self.metrics_pub.publish(metrics_msg)

    def LeaseCB(self, results):
        """Callback for when the Spot Wrapper gets new lease data.

        Args:
            results: FutureWrapper object of AsyncPeriodicQuery callback
        """
        lease_array_msg = LeaseArray()
        lease_list = self.spot_wrapper.lease
        if lease_list:
            for resource in lease_list:
                new_resource = LeaseResource()
                new_resource.resource = resource.resource
                new_resource.lease.resource = resource.lease.resource
                new_resource.lease.epoch = resource.lease.epoch

                for seq in resource.lease.sequence:
                    new_resource.lease.sequence.append(seq)

                new_resource.lease_owner.client_name = resource.lease_owner.client_name
                new_resource.lease_owner.user_name = resource.lease_owner.user_name

                lease_array_msg.resources.append(new_resource)

            self.lease_pub.publish(lease_array_msg)

    def FrontImageCB(self, results):
        """Callback for when the Spot Wrapper gets new front image data.

        Args:
            results: FutureWrapper object of AsyncPeriodicQuery callback
        """
        data = self.spot_wrapper.front_images
        if data:
            image_msg0, camera_info_msg0 = getImageMsg(data[0], self.spot_wrapper)
            self.frontleft_image_pub.publish(image_msg0)
            self.frontleft_image_info_pub.publish(camera_info_msg0)
            image_msg1, camera_info_msg1 = getImageMsg(data[1], self.spot_wrapper)
            self.frontright_image_pub.publish(image_msg1)
            self.frontright_image_info_pub.publish(camera_info_msg1)
            image_msg2, camera_info_msg2 = getImageMsg(data[2], self.spot_wrapper)
            self.frontleft_depth_pub.publish(image_msg2)
            self.frontleft_depth_info_pub.publish(camera_info_msg2)
            image_msg3, camera_info_msg3 = getImageMsg(data[3], self.spot_wrapper)
            self.frontright_depth_pub.publish(image_msg3)
            self.frontright_depth_info_pub.publish(camera_info_msg3)

            self.populate_camera_static_transforms(data[0])
            self.populate_camera_static_transforms(data[1])
            self.populate_camera_static_transforms(data[2])
            self.populate_camera_static_transforms(data[3])

    def SideImageCB(self, results):
        """Callback for when the Spot Wrapper gets new side image data.

        Args:
            results: FutureWrapper object of AsyncPeriodicQuery callback
        """
        data = self.spot_wrapper.side_images
        if data:
            image_msg0, camera_info_msg0 = getImageMsg(data[0], self.spot_wrapper)
            self.left_image_pub.publish(image_msg0)
            self.left_image_info_pub.publish(camera_info_msg0)
            image_msg1, camera_info_msg1 = getImageMsg(data[1], self.spot_wrapper)
            self.right_image_pub.publish(image_msg1)
            self.right_image_info_pub.publish(camera_info_msg1)
            image_msg2, camera_info_msg2 = getImageMsg(data[2], self.spot_wrapper)
            self.left_depth_pub.publish(image_msg2)
            self.left_depth_info_pub.publish(camera_info_msg2)
            image_msg3, camera_info_msg3 = getImageMsg(data[3], self.spot_wrapper)
            self.right_depth_pub.publish(image_msg3)
            self.right_depth_info_pub.publish(camera_info_msg3)

            self.populate_camera_static_transforms(data[0])
            self.populate_camera_static_transforms(data[1])
            self.populate_camera_static_transforms(data[2])
            self.populate_camera_static_transforms(data[3])

    def RearImageCB(self, results):
        """Callback for when the Spot Wrapper gets new rear image data.

        Args:
            results: FutureWrapper object of AsyncPeriodicQuery callback
        """
        data = self.spot_wrapper.rear_images
        if data:
            mage_msg0, camera_info_msg0 = getImageMsg(data[0], self.spot_wrapper)
            self.back_image_pub.publish(mage_msg0)
            self.back_image_info_pub.publish(camera_info_msg0)
            mage_msg1, camera_info_msg1 = getImageMsg(data[1], self.spot_wrapper)
            self.back_depth_pub.publish(mage_msg1)
            self.back_depth_info_pub.publish(camera_info_msg1)

            self.populate_camera_static_transforms(data[0])
            self.populate_camera_static_transforms(data[1])
            
    def HandImageCB(self, results):
        """Callback for when the Spot Wrapper gets new hand image data.

        Args:
            results: FutureWrapper object of AsyncPeriodicQuery callback
        """
        data = self.spot_wrapper.hand_images
        if data:
            mage_msg0, camera_info_msg0 = getImageMsg(data[0], self.spot_wrapper)
            self.hand_image_mono_pub.publish(mage_msg0)
            self.hand_image_mono_info_pub.publish(camera_info_msg0)
            mage_msg1, camera_info_msg1 = getImageMsg(data[1], self.spot_wrapper)
            self.hand_depth_pub.publish(mage_msg1)
            self.hand_depth_info_pub.publish(camera_info_msg1)
            image_msg2, camera_info_msg2 = getImageMsg(data[2], self.spot_wrapper)
            self.hand_image_color_pub.publish(image_msg2)
            self.hand_image_color_info_pub.publish(camera_info_msg2)
            image_msg3, camera_info_msg3 = getImageMsg(data[3], self.spot_wrapper)
            self.hand_depth_in_hand_color_pub.publish(image_msg3)
            self.hand_depth_in_color_info_pub.publish(camera_info_msg3)

            self.populate_camera_static_transforms(data[0])
            self.populate_camera_static_transforms(data[1])
            self.populate_camera_static_transforms(data[2])
            self.populate_camera_static_transforms(data[3])

    def handle_claim(self, req):
        """ROS service handler for the claim service"""
        resp = self.spot_wrapper.claim()
        return TriggerResponse(resp[0], resp[1])

    def handle_release(self, req):
        """ROS service handler for the release service"""
        resp = self.spot_wrapper.release()
        return TriggerResponse(resp[0], resp[1])

    def handle_locked_stop(self, req):
        """Stop the current motion of the robot and disallow any further motion until the allow motion service is
        called"""
        self.allow_motion = False
        return self.handle_stop(req)

    def handle_stop(self, req):
        """ROS service handler for the stop service. Interrupts the currently active motion"""
        resp = self.spot_wrapper.stop()
        message = "Spot stop service was called"
        if self.navigate_as.is_active():
            self.navigate_as.set_preempted(NavigateToResult(success=False, message=message))
        if self.trajectory_server.is_active():
            self.trajectory_server.set_preempted(TrajectoryResult(success=False, message=message))
        if self.body_pose_as.is_active():
            self.body_pose_as.set_preempted(PoseBodyResult(success=False, message=message))
        return TriggerResponse(resp[0], resp[1])

    def handle_self_right(self, req):
        """ROS service handler for the self-right service"""
        if not self.robot_allowed_to_move(autonomous_command=False):
            return TriggerResponse(False, "Robot motion is not allowed")

        resp = self.spot_wrapper.self_right()
        return TriggerResponse(resp[0], resp[1])

    def handle_sit(self, req):
        """ROS service handler for the sit service"""
        if not self.robot_allowed_to_move(autonomous_command=False):
            return TriggerResponse(False, "Robot motion is not allowed")

        resp = self.spot_wrapper.sit()
        return TriggerResponse(resp[0], resp[1])

    def handle_stand(self, req):
        """ROS service handler for the stand service"""
        if not self.robot_allowed_to_move(autonomous_command=False):
            return TriggerResponse(False, "Robot motion is not allowed")
        resp = self.spot_wrapper.stand()
        return TriggerResponse(resp[0], resp[1])

    def handle_posed_stand(self, req):
        """
        Handle a service call for the posed stand

        Args:
            req: PosedStandRequest

        Returns: PosedStandResponse
        """
        success, message = self._posed_stand(req.body_height, req.body_yaw, req.body_pitch, req.body_roll)
        return PosedStandResponse(success, message)

    def handle_posed_stand_action(self, action):
        """
        Handle a call to the posed stand actionserver

        If no value is provided, this is equivalent to the basic stand commmand

        Args:
            action: PoseBodyGoal

        """
        success, message = self._posed_stand(action.body_height, action.yaw, action.pitch, action.roll)
        result = PoseBodyResult(success, message)
        rospy.sleep(2)  # Only return after the body has had a chance to move
        if success:
            self.body_pose_as.set_succeeded(result)
        else:
            self.body_pose_as.set_aborted(result)

    def _posed_stand(self, body_height, yaw, pitch, roll):
        """
        Make the robot do a posed stand with specified body height and orientation

        By empirical observation, the limit on body height is [-0.16, 0.11], and RPY are probably limited to 30
        degrees. Roll values are likely affected by the payload configuration as well. If the payload is
        misconfigured a high roll value could cause it to hit the legs

        Args:
            body_height: Height of the body relative to the default height
            yaw: Yaw to apply (in degrees)
            pitch: Pitch to apply (in degrees)
            roll: Roll to apply (in degrees)

        Returns:

        """
        if not self.robot_allowed_to_move(autonomous_command=False):
            return False, "Robot motion is not allowed"

        resp = self.spot_wrapper.stand(body_height=body_height,
                                       body_yaw=math.radians(yaw),
                                       body_pitch=math.radians(pitch),
                                       body_roll=math.radians(roll))

        return resp[0], resp[1]

    def handle_power_on(self, req):
        """ROS service handler for the power-on service"""
        resp = self.spot_wrapper.power_on()
        return TriggerResponse(resp[0], resp[1])

    def handle_safe_power_off(self, req):
        """ROS service handler for the safe-power-off service"""
        resp = self.spot_wrapper.safe_power_off()
        return TriggerResponse(resp[0], resp[1])

    def handle_estop_hard(self, req):
        """ROS service handler to hard-eStop the robot.  The robot will immediately cut power to the motors"""
        resp = self.spot_wrapper.assertEStop(True)
        return TriggerResponse(resp[0], resp[1])

    def handle_estop_soft(self, req):
        """ROS service handler to soft-eStop the robot.  The robot will try to settle on the ground before cutting
        power to the motors """
        resp = self.spot_wrapper.assertEStop(False)
        return TriggerResponse(resp[0], resp[1])

    def handle_estop_disengage(self, req):
        """ROS service handler to disengage the eStop on the robot."""
        resp = self.spot_wrapper.disengageEStop()
        return TriggerResponse(resp[0], resp[1])

    def handle_clear_behavior_fault(self, req):
        """ROS service handler for clearing behavior faults"""
        resp = self.spot_wrapper.clear_behavior_fault(req.id)
        return ClearBehaviorFaultResponse(resp[0], resp[1])

    def handle_stair_mode(self, req):
        """ROS service handler to set a stair mode to the robot."""
        try:
            mobility_params = self.spot_wrapper.get_mobility_params()
            mobility_params.stair_hint = req.data
            self.spot_wrapper.set_mobility_params( mobility_params )
            return SetBoolResponse(True, 'Success')
        except Exception as e:
            return SetBoolResponse(False, 'Error:{}'.format(e))

    def handle_locomotion_mode(self, req):
        """ROS service handler to set locomotion mode"""
        if req.locomotion_mode in [0, 9] or req.locomotion_mode > 10:
            msg = "Attempted to set locomotion mode to {}, which is an invalid value.".format(req.locomotion_mode)
            rospy.logerr(msg)
            return SetLocomotionResponse(False, msg)
        try:
            mobility_params = self.spot_wrapper.get_mobility_params()
            mobility_params.locomotion_hint = req.locomotion_mode
            self.spot_wrapper.set_mobility_params(mobility_params)
            return SetLocomotionResponse(True, 'Success')
        except Exception as e:
            return SetLocomotionResponse(False, 'Error:{}'.format(e))

    def handle_swing_height(self, req):
        """ROS service handler to set the step swing height"""
        if req.swing_height == 0 or req.swing_height > 3:
            msg = "Attempted to set step swing height to {}, which is an invalid value.".format(req.swing_height)
            rospy.logerr(msg)
            return SetSwingHeightResponse(False, msg)
        try:
            mobility_params = self.spot_wrapper.get_mobility_params()
            mobility_params.swing_height = req.swing_height
            self.spot_wrapper.set_mobility_params(mobility_params)
            return SetSwingHeightResponse(True, 'Success')
        except Exception as e:
            return SetSwingHeightResponse(False, 'Error:{}'.format(e))

    def handle_vel_limit(self, req):
        """
        Handle a velocity_limit service call.

        Args:
            req: SetVelocityRequest containing requested velocity limit

        Returns: SetVelocityResponse
        """
        success, message = self.set_velocity_limits(req.velocity_limit.linear.x,
                                                    req.velocity_limit.linear.y,
                                                    req.velocity_limit.angular.z)
        return SetVelocityResponse(success, message)

    def set_velocity_limits(self, max_linear_x, max_linear_y, max_angular_z):
        """
        Modify the mobility params to have a limit on the robot's velocity during trajectory commands.
        Velocities sent to cmd_vel ignore these values

        Passing 0 to any of the values will use spot's internal limits

        Args:
            max_linear_x: Maximum forwards/backwards velocity
            max_linear_y: Maximum lateral velocity
            max_angular_z: Maximum rotation velocity

        Returns: (bool, str) boolean indicating whether the call was successful, along with a message

        """
        if any(map(lambda x: 0 < x < 0.15, [max_linear_x, max_linear_y, max_angular_z])):
            return False, 'Error: One of the values provided to velocity limits was below 0.15. Values in the range (' \
                          '0,0.15) can cause unexpected behaviour of the trajectory command.'
        try:
            mobility_params = self.spot_wrapper.get_mobility_params()
            mobility_params.vel_limit.CopyFrom(SE2VelocityLimit(max_vel=math_helpers.SE2Velocity(max_linear_x,
                                                                                                 max_linear_y,
                                                                                                 max_angular_z).to_proto(),
                                                                min_vel=math_helpers.SE2Velocity(-max_linear_x,
                                                                                                 -max_linear_y,
                                                                                                 -max_angular_z).to_proto()))
            self.spot_wrapper.set_mobility_params(mobility_params)
            return True, 'Success'
        except Exception as e:
            return False, 'Error:{}'.format(e)

    def _transform_pose_to_body_frame(self, pose):
        """
        Transform a pose to the body frame

        Args:
            pose: PoseStamped to transform

        Raises: tf2_ros.LookupException if the transform lookup fails

        Returns: Transformed pose in body frame if given pose is not in the body frame, or the original pose if it is
        in the body frame
        """
        if pose.header.frame_id == "body":
            return pose

        body_to_fixed = self.tf_buffer.lookup_transform(
            "body", pose.header.frame_id, rospy.Time()
        )

        pose_in_body = tf2_geometry_msgs.do_transform_pose(pose, body_to_fixed)
        pose_in_body.header.frame_id = "body"

        return pose_in_body

    def robot_allowed_to_move(self, autonomous_command=True):
        """
        Check if the robot is allowed to move. This means checking both that autonomy is enabled, which can only be
        set when the driver is started, and also that motion is allowed, the state of which can change while the
        driver is running

        Args:
            autonomous_command: If true, indicates that this function should also check if autonomy is enabled

        Returns: True if the robot is allowed to move, false otherwise

        """
        if not self.allow_motion:
            rospy.logwarn("Spot is not currently allowed to move. Use the allow_motion service to allow the robot to "
                          "move.")
        autonomy_ok = True
        if autonomous_command:
            if not self.autonomy_enabled:
                rospy.logwarn("Spot is not allowed to be autonomous because this instance of the driver was started "
                              "with it disabled. Set autonomy_enabled to true in the launch file to enable it.")
                autonomy_ok = False

            if self.is_charging:
                rospy.logwarn("Spot cannot be autonomous because it is connected to shore power.")
                autonomy_ok = False

        return self.allow_motion and autonomy_ok

    def handle_allow_motion(self, req):
        """
        Handle a call to set whether motion is allowed or not

        When motion is not allowed, any service call or topic which can move the robot will return without doing
        anything

        Returns: (bool, str) True if successful, along with a message

        """
        self.allow_motion = req.data
        rospy.loginfo("Robot motion is now {}".format("allowed" if self.allow_motion else "disallowed"))
        if not self.allow_motion:
            # Always send a stop command if disallowing motion, in case the robot is moving when it is sent
            self.spot_wrapper.stop()
        return True, "Spot motion was {}".format("enabled" if req.data else "disabled")

    def handle_obstacle_params(self, req):
        """
        Handle a call to set the obstacle params part of mobility params. The previous values are always overwritten.

        Args:
            req:

        Returns: (bool, str) True if successful, along with a message

        """
        mobility_params = self.spot_wrapper.get_mobility_params()
        obstacle_params = spot_command_pb2.ObstacleParams()
        # Currently only the obstacle setting that we allow is the padding. The previous value is always overwritten
        # Clamp to the range [0, 0.5] as on the controller
        if req.obstacle_params.obstacle_avoidance_padding < 0:
            rospy.logwarn("Received padding value of {}, clamping to 0".format(
                    req.obstacle_params.obstacle_avoidance_padding))
            req.obstacle_params.obstacle_avoidance_padding = 0
        if req.obstacle_params.obstacle_avoidance_padding > 0.5:
            rospy.logwarn("Received padding value of {}, clamping to 0.5".format(
                    req.obstacle_params.obstacle_avoidance_padding))
            req.obstacle_params.obstacle_avoidance_padding = 0.5

        disable_notallowed = ""
        if any([req.obstacle_params.disable_vision_foot_obstacle_avoidance,
                req.obstacle_params.disable_vision_foot_constraint_avoidance,
                req.obstacle_params.disable_vision_body_obstacle_avoidance,
                req.obstacle_params.disable_vision_foot_obstacle_body_assist,
                req.obstacle_params.disable_vision_negative_obstacles,
                ]):
            disable_notallowed = " Disabling any of the obstacle avoidance components is not currently allowed."
            rospy.logerr("At least one of the disable settings on obstacle params was true." + disable_notallowed)

        obstacle_params.obstacle_avoidance_padding = req.obstacle_params.obstacle_avoidance_padding

        mobility_params.obstacle_params.CopyFrom(obstacle_params)
        self.spot_wrapper.set_mobility_params(mobility_params)
        return True, "Successfully set obstacle params" + disable_notallowed

    def handle_terrain_params(self, req):
        """
        Handle a call to set the terrain params part of mobility params. The previous values are always overwritten

        Args:
            req:

        Returns: (bool, str) True if successful, along with a message

        """
        mobility_params = self.spot_wrapper.get_mobility_params()

        # We always overwrite the previous settings of these values. Reject if not within recommended limits (as on
        # the controller)
        if 0.2 <= req.terrain_params.ground_mu_hint <= 0.8:
            # For some reason assignment to ground_mu_hint is not allowed once the terrain params are initialised
            # Must initialise with the protobuf type DoubleValue for initialisation to work
            terrain_params = spot_command_pb2.TerrainParams(ground_mu_hint=DoubleValue(value=req.terrain_params.ground_mu_hint))
        else:
            return False, "Failed to set terrain params, ground_mu_hint of {} is not in the range [0.4, 0.8]".format(
                    req.terrain_params.ground_mu_hint)

        if req.terrain_params.grated_surfaces_mode in [1, 2, 3]:
            terrain_params.grated_surfaces_mode = req.terrain_params.grated_surfaces_mode
        else:
            return False, "Failed to set terrain params, grated_surfaces_mode {} was not one of [1, 2, 3]".format(
                    req.terrain_params.grated_surfaces_mode)

        mobility_params.terrain_params.CopyFrom(terrain_params)
        self.spot_wrapper.set_mobility_params(mobility_params)
        return True, "Successfully set terrain params"

    def trajectory_callback(self, msg):
        """
        Handle a callback from the trajectory topic requesting to go to a location

        The trajectory will time out after 5 seconds

        Args:
            msg: PoseStamped containing desired pose

        Returns:
        """
        if not self.robot_allowed_to_move():
            rospy.logerr("Trajectory topic received a message but the robot is not allowed to move.")
            return

        try:
            self._send_trajectory_command(self._transform_pose_to_body_frame(msg), rospy.Duration(5))
        except tf2_ros.LookupException as e:
            rospy.logerr(str(e))

    def handle_trajectory(self, req):
        """ROS actionserver execution handler to handle receiving a request to move to a location"""
        if not self.robot_allowed_to_move():
            rospy.logerr("Trajectory service was called but robot is not allowed to move")
            self.trajectory_server.set_aborted(TrajectoryResult(False, 'Robot is not allowed to move.'))
            return

        target_pose = req.target_pose
        if req.target_pose.header.frame_id != 'body':
            rospy.logwarn("Pose given was not in the body frame, will transform")
            try:
                target_pose = self._transform_pose_to_body_frame(target_pose)
            except tf2_ros.LookupException as e:
                self.trajectory_server.set_aborted(TrajectoryResult(False, 'Could not transform pose into body frame'))
                return
        if req.duration.data.to_sec() <= 0:
            self.trajectory_server.set_aborted(TrajectoryResult(False, 'duration must be larger than 0'))
            return

        cmd_duration = rospy.Duration(req.duration.data.secs, req.duration.data.nsecs)
        resp = self._send_trajectory_command(target_pose, cmd_duration, req.precise_positioning)

        def timeout_cb(trajectory_server, _):
            trajectory_server.publish_feedback(TrajectoryFeedback("Failed to reach goal, timed out"))
            trajectory_server.set_aborted(TrajectoryResult(False, "Failed to reach goal, timed out"))

        # Abort the actionserver if cmd_duration is exceeded - the driver stops but does not provide feedback to
        # indicate this so we monitor it ourselves
        cmd_timeout = rospy.Timer(cmd_duration, functools.partial(timeout_cb, self.trajectory_server), oneshot=True)

        # Sleep to allow some feedback to come through from the trajectory command
        rospy.sleep(0.25)
        if self.spot_wrapper._trajectory_status_unknown:
            rospy.logerr("Sent trajectory request to spot but received unknown feedback. Resending command. This will "
                         "only be attempted once")
            # If we receive an unknown result from the trajectory, something went wrong internally (not
            # catastrophically). We need to resend the command, because getting status unknown happens right when
            # the command is sent. It's unclear right now why this happens
            resp = self._send_trajectory_command(target_pose, cmd_duration, req.precise_positioning)
            cmd_timeout.shutdown()
            cmd_timeout = rospy.Timer(cmd_duration, functools.partial(timeout_cb, self.trajectory_server),
                                      oneshot=True)

        # The trajectory command is non-blocking but we need to keep this function up in order to interrupt if a
        # preempt is requested and to return success if/when the robot reaches the goal. Also check the is_active to
        # monitor whether the timeout_cb has already aborted the command
        rate = rospy.Rate(10)
        while not rospy.is_shutdown() and not self.trajectory_server.is_preempt_requested() and not self.spot_wrapper.at_goal and self.trajectory_server.is_active() and not self.spot_wrapper._trajectory_status_unknown:
            if self.spot_wrapper.near_goal:
                if self.spot_wrapper._last_trajectory_command_precise:
                    self.trajectory_server.publish_feedback(TrajectoryFeedback("Near goal, performing final adjustments"))
                else:
                    self.trajectory_server.publish_feedback(TrajectoryFeedback("Near goal"))
            else:
                self.trajectory_server.publish_feedback(TrajectoryFeedback("Moving to goal"))
            rate.sleep()

        # If still active after exiting the loop, the command did not time out
        if self.trajectory_server.is_active():
            cmd_timeout.shutdown()
            if self.trajectory_server.is_preempt_requested():
                self.trajectory_server.publish_feedback(TrajectoryFeedback("Preempted"))
                self.trajectory_server.set_preempted()
                self.spot_wrapper.stop()

            if self.spot_wrapper.at_goal:
                self.trajectory_server.publish_feedback(TrajectoryFeedback("Reached goal"))
                self.trajectory_server.set_succeeded(TrajectoryResult(resp[0], resp[1]))
            else:
                self.trajectory_server.publish_feedback(TrajectoryFeedback("Failed to reach goal"))
                self.trajectory_server.set_aborted(TrajectoryResult(False, "Failed to reach goal"))

<<<<<<< HEAD
    def handle_roll_over_right(self, req):
        """Robot sit down and roll on to it its side for easier battery access"""
        del req
        resp = self.spot_wrapper.battery_change_pose(1)
        return TriggerResponse(resp[0], resp[1])

    def handle_roll_over_left(self, req):
        """Robot sit down and roll on to it its side for easier battery access"""
        del req
        resp = self.spot_wrapper.battery_change_pose(2)
        return TriggerResponse(resp[0], resp[1])

=======
    def handle_dock(self, req):
        """Dock the robot"""
        resp = self.spot_wrapper.dock(req.dock_id)
        return DockResponse(resp[0], resp[1])

    def handle_undock(self, req):
        """Undock the robot"""
        resp = self.spot_wrapper.undock()
        return TriggerResponse(resp[0], resp[1])

    def handle_get_docking_state(self, req):
        """Get docking state of robot"""
        resp = self.spot_wrapper.get_docking_state()
        return GetDockStateResponse(GetDockStatesFromState(resp))

>>>>>>> 99349c57
    def _send_trajectory_command(self, pose, duration, precise=True):
        """
        Send a trajectory command to the robot

        Args:
            pose: Pose the robot should go to. Must be in the body frame
            duration: After this duration, the command will time out and the robot will stop
            precise: If true, the robot will position itself precisely at the target pose, otherwise it will end up
                     near (within ~0.5m, rotation optional) the requested location

        Returns: (bool, str) tuple indicating whether the command was successfully sent, and a message

        """
        if not self.robot_allowed_to_move():
            rospy.logerr("send trajectory was called but motion is not allowed.")
            return

        if pose.header.frame_id != "body":
            rospy.logerr("Trajectory command poses must be in the body frame")
            return

        return self.spot_wrapper.trajectory_cmd(
            goal_x=pose.pose.position.x,
            goal_y=pose.pose.position.y,
            goal_heading=math_helpers.Quat(
                w=pose.pose.orientation.w,
                x=pose.pose.orientation.x,
                y=pose.pose.orientation.y,
                z=pose.pose.orientation.z,
            ).to_yaw(),
            cmd_duration=duration.to_sec(),
            precise_position=precise,
        )

    def cmdVelCallback(self, data):
        """Callback for cmd_vel command"""
        if not self.robot_allowed_to_move():
            rospy.logerr("cmd_vel received a message but motion is not allowed.")
            return

        self.spot_wrapper.velocity_cmd(data.linear.x, data.linear.y, data.angular.z)

    def in_motion_or_idle_pose_cb(self, data):
        """
        Callback for pose to be used while in motion or idling

        This sets the body control field in the mobility params. This means that the pose will be used while a motion
        command is executed. Only the pitch is maintained while moving. The roll and yaw will be applied by the idle
        stand command.
        """
        if not self.robot_allowed_to_move(autonomous_command=False):
            rospy.logerr("body pose received a message but motion is not allowed.")
            return

        self._set_in_motion_or_idle_body_pose(data)

    def handle_in_motion_or_idle_body_pose(self, goal):
        """
        Handle a goal received from the pose body actionserver

        Args:
            goal: PoseBodyGoal containing a pose to apply to the body

        Returns:

        """
        # We can change the body pose if autonomy is not allowed
        if not self.robot_allowed_to_move(autonomous_command=False):
            rospy.logerr("body pose actionserver was called but motion is not allowed.")
            return

        # If the body_pose is empty, we use the rpy + height components instead
        if goal.body_pose == Pose():
            # If the rpy+body height are all zero then we set the body to neutral pose
            if not any([goal.roll, goal.pitch, goal.yaw, not math.isclose(goal.body_height, 0, abs_tol=1e-9)]):
                pose = Pose()
                pose.orientation.w = 1
                self._set_in_motion_or_idle_body_pose(pose)
            else:
                pose = Pose()
                # Multiplication order is important to get the correct quaternion
                orientation_quat = (
                    math_helpers.Quat.from_yaw(math.radians(goal.yaw))
                    * math_helpers.Quat.from_pitch(math.radians(goal.pitch))
                    * math_helpers.Quat.from_roll(math.radians(goal.roll))
                )
                pose.orientation.x = orientation_quat.x
                pose.orientation.y = orientation_quat.y
                pose.orientation.z = orientation_quat.z
                pose.orientation.w = orientation_quat.w
                pose.position.z = goal.body_height
                self._set_in_motion_or_idle_body_pose(pose)
        else:
            self._set_in_motion_or_idle_body_pose(goal.body_pose)
        # Give it some time to move
        rospy.sleep(2)
        self.body_pose_as.set_succeeded(PoseBodyResult(success=True, message="Successfully posed body"))

    def _set_in_motion_or_idle_body_pose(self, pose):
        """
        Set the pose of the body which should be applied while in motion or idle

        Args:
            pose: Pose to be applied to the body. Only the body height is taken from the position component

        Returns:

        """
        q = Quaternion()
        q.x = pose.orientation.x
        q.y = pose.orientation.y
        q.z = pose.orientation.z
        q.w = pose.orientation.w
        position = geometry_pb2.Vec3(z=pose.position.z)
        pose = geometry_pb2.SE3Pose(position=position, rotation=q)
        point = trajectory_pb2.SE3TrajectoryPoint(pose=pose)
        traj = trajectory_pb2.SE3Trajectory(points=[point])
        body_control = spot_command_pb2.BodyControlParams(base_offset_rt_footprint=traj)

        mobility_params = self.spot_wrapper.get_mobility_params()
        mobility_params.body_control.CopyFrom(body_control)
        self.spot_wrapper.set_mobility_params(mobility_params)

    def handle_list_graph(self, upload_path):
        """ROS service handler for listing graph_nav waypoint_ids"""
        resp = self.spot_wrapper.list_graph(upload_path)
        return ListGraphResponse(resp)

    def handle_navigate_to_feedback(self):
        """Thread function to send navigate_to feedback"""
        while not rospy.is_shutdown() and self.run_navigate_to:
            localization_state = self.spot_wrapper._graph_nav_client.get_localization_state()
            if localization_state.localization.waypoint_id:
                self.navigate_as.publish_feedback(NavigateToFeedback(localization_state.localization.waypoint_id))
            rospy.Rate(10).sleep()

    def handle_navigate_to(self, msg):
        """ROS service handler to run mission of the robot.  The robot will replay a mission"""
        if not self.robot_allowed_to_move():
            rospy.logerr("navigate_to was requested but robot is not allowed to move.")
            self.navigate_as.set_aborted(NavigateToResult(False, "Autonomy is not enabled"))
            return

        # create thread to periodically publish feedback
        feedback_thraed = threading.Thread(target = self.handle_navigate_to_feedback, args = ())
        self.run_navigate_to = True
        feedback_thraed.start()
        # run navigate_to
        resp = self.spot_wrapper.navigate_to(upload_path = msg.upload_path,
                                             navigate_to = msg.navigate_to,
                                             initial_localization_fiducial = msg.initial_localization_fiducial,
                                             initial_localization_waypoint = msg.initial_localization_waypoint)
        self.run_navigate_to = False
        feedback_thraed.join()

        # check status
        if resp[0]:
            self.navigate_as.set_succeeded(NavigateToResult(resp[0], resp[1]))
        else:
            self.navigate_as.set_aborted(NavigateToResult(resp[0], resp[1]))

    def populate_camera_static_transforms(self, image_data):
        """Check data received from one of the image tasks and use the transform snapshot to extract the camera frame
        transforms. This is the transforms from body->frontleft->frontleft_fisheye, for example. These transforms
        never change, but they may be calibrated slightly differently for each robot so we need to generate the
        transforms at runtime.

        Args:
        image_data: Image protobuf data from the wrapper
        """
        # We exclude the odometry frames from static transforms since they are not static. We can ignore the body
        # frame because it is a child of odom or vision depending on the mode_parent_odom_tf, and will be published
        # by the non-static transform publishing that is done by the state callback
        excluded_frames = [self.tf_name_vision_odom, self.tf_name_kinematic_odom, "body"]
        for frame_name in image_data.shot.transforms_snapshot.child_to_parent_edge_map:
            if frame_name in excluded_frames:
                continue
            parent_frame = image_data.shot.transforms_snapshot.child_to_parent_edge_map.get(frame_name).parent_frame_name
            existing_transforms = [(transform.header.frame_id, transform.child_frame_id) for transform in self.camera_static_transforms]
            if (parent_frame, frame_name) in existing_transforms:
                # We already extracted this transform
                continue

            transform = image_data.shot.transforms_snapshot.child_to_parent_edge_map.get(frame_name)
            local_time = self.spot_wrapper.robotToLocalTime(image_data.shot.acquisition_time)
            tf_time = rospy.Time(local_time.seconds, local_time.nanos)
            static_tf = populateTransformStamped(tf_time, transform.parent_frame_name, frame_name,
                                                 transform.parent_tform_child)
            self.camera_static_transforms.append(static_tf)
            self.camera_static_transform_broadcaster.sendTransform(self.camera_static_transforms)

    # Arm functions ##################################################
    def handle_arm_stow(self, srv_data):
        """ROS service handler to command the arm to stow, home position """
        resp = self.spot_wrapper.arm_stow()
        return TriggerResponse(resp[0], resp[1])

    def handle_arm_unstow(self, srv_data):
        """ROS service handler to command the arm to unstow, joints are all zeros"""
        resp = self.spot_wrapper.arm_unstow()
        return TriggerResponse(resp[0], resp[1])

    def handle_arm_joint_move(self, srv_data: ArmJointMovementRequest):
        """ROS service handler to send joint movement to the arm to execute"""        
        resp = self.spot_wrapper.arm_joint_move(joint_targets = srv_data.joint_target)
        return ArmJointMovementResponse(resp[0], resp[1])
    
    def handle_force_trajectory(self, srv_data: ArmForceTrajectoryRequest):
        """ROS service handler to send a force trajectory up or down a vertical force"""
        resp = self.spot_wrapper.force_trajectory(data=srv_data)
        return ArmForceTrajectoryResponse(resp[0], resp[1])
    
    def handle_gripper_open(self, srv_data):
        """ROS service handler to open the gripper"""
        resp = self.spot_wrapper.gripper_open()
        return TriggerResponse(resp[0], resp[1])

    def handle_gripper_close(self, srv_data):
        """ROS service handler to close the gripper"""
        resp = self.spot_wrapper.gripper_close()
        return TriggerResponse(resp[0], resp[1])    
    
    def handle_gripper_angle_open(self, srv_data: GripperAngleMoveRequest):
        """ROS service handler to open the gripper at an angle"""
        resp = self.spot_wrapper.gripper_angle_open(gripper_ang = srv_data.gripper_angle)
        return GripperAngleMoveResponse(resp[0], resp[1])
    
    def handle_arm_carry(self, srv_data):
        """ROS service handler to put arm in carry mode"""
        resp = self.spot_wrapper.arm_carry()
        return TriggerResponse(resp[0], resp[1])
    
    def handle_hand_pose(self, srv_data: HandPoseRequest):
        """ROS service to give a position to the gripper"""
        resp = self.spot_wrapper.hand_pose(pose_points = srv_data.pose_point)
        return HandPoseResponse(resp[0], resp[1])


    ##################################################################
    
    def shutdown(self):
        rospy.loginfo("Shutting down ROS driver for Spot")
        self.spot_wrapper.sit()
        rospy.Rate(0.25).sleep()
        self.spot_wrapper.disconnect()

    def publish_mobility_params(self):
        mobility_params_msg = MobilityParams()
        try:
            mobility_params = self.spot_wrapper.get_mobility_params()
            mobility_params_msg.body_control.position.x = \
                    mobility_params.body_control.base_offset_rt_footprint.points[0].pose.position.x
            mobility_params_msg.body_control.position.y = \
                    mobility_params.body_control.base_offset_rt_footprint.points[0].pose.position.y
            mobility_params_msg.body_control.position.z = \
                    mobility_params.body_control.base_offset_rt_footprint.points[0].pose.position.z
            mobility_params_msg.body_control.orientation.x = \
                    mobility_params.body_control.base_offset_rt_footprint.points[0].pose.rotation.x
            mobility_params_msg.body_control.orientation.y = \
                    mobility_params.body_control.base_offset_rt_footprint.points[0].pose.rotation.y
            mobility_params_msg.body_control.orientation.z = \
                    mobility_params.body_control.base_offset_rt_footprint.points[0].pose.rotation.z
            mobility_params_msg.body_control.orientation.w = \
                    mobility_params.body_control.base_offset_rt_footprint.points[0].pose.rotation.w
            mobility_params_msg.locomotion_hint = mobility_params.locomotion_hint
            mobility_params_msg.stair_hint = mobility_params.stair_hint
            mobility_params_msg.swing_height = mobility_params.swing_height
            mobility_params_msg.obstacle_params.obstacle_avoidance_padding = \
                mobility_params.obstacle_params.obstacle_avoidance_padding
            mobility_params_msg.obstacle_params.disable_vision_foot_obstacle_avoidance = \
                mobility_params.obstacle_params.disable_vision_foot_obstacle_avoidance
            mobility_params_msg.obstacle_params.disable_vision_foot_constraint_avoidance = \
                mobility_params.obstacle_params.disable_vision_foot_constraint_avoidance
            mobility_params_msg.obstacle_params.disable_vision_body_obstacle_avoidance = \
                mobility_params.obstacle_params.disable_vision_body_obstacle_avoidance
            mobility_params_msg.obstacle_params.disable_vision_foot_obstacle_body_assist = \
                mobility_params.obstacle_params.disable_vision_foot_obstacle_body_assist
            mobility_params_msg.obstacle_params.disable_vision_negative_obstacles = \
                mobility_params.obstacle_params.disable_vision_negative_obstacles
            if mobility_params.HasField("terrain_params"):
                if mobility_params.terrain_params.HasField("ground_mu_hint"):
                    mobility_params_msg.terrain_params.ground_mu_hint = \
                        mobility_params.terrain_params.ground_mu_hint
                    # hasfield does not work on grated surfaces mode
                if hasattr(mobility_params.terrain_params, "grated_surfaces_mode"):
                    mobility_params_msg.terrain_params.grated_surfaces_mode = \
                        mobility_params.terrain_params.grated_surfaces_mode

            # The velocity limit values can be set independently so make sure each of them exists before setting
            if mobility_params.HasField("vel_limit"):
                if hasattr(mobility_params.vel_limit.max_vel.linear, "x"):
                    mobility_params_msg.velocity_limit.linear.x = mobility_params.vel_limit.max_vel.linear.x
                if hasattr(mobility_params.vel_limit.max_vel.linear, "y"):
                    mobility_params_msg.velocity_limit.linear.y = mobility_params.vel_limit.max_vel.linear.y
                if hasattr(mobility_params.vel_limit.max_vel, "angular"):
                    mobility_params_msg.velocity_limit.angular.z = mobility_params.vel_limit.max_vel.angular
        except Exception as e:
            rospy.logerr('Error:{}'.format(e))
            pass
        self.mobility_params_pub.publish(mobility_params_msg)

    def publish_feedback(self):
        feedback_msg = Feedback()
        feedback_msg.standing = self.spot_wrapper.is_standing
        feedback_msg.sitting = self.spot_wrapper.is_sitting
        feedback_msg.moving = self.spot_wrapper.is_moving
        id_ = self.spot_wrapper.id
        try:
            feedback_msg.serial_number = id_.serial_number
            feedback_msg.species = id_.species
            feedback_msg.version = id_.version
            feedback_msg.nickname = id_.nickname
            feedback_msg.computer_serial_number = id_.computer_serial_number
        except:
            pass
        self.feedback_pub.publish(feedback_msg)

    def publish_allow_motion(self):
        self.motion_allowed_pub.publish(self.allow_motion)

    def main(self):
        """Main function for the SpotROS class.  Gets config from ROS and initializes the wrapper.  Holds lease from wrapper and updates all async tasks at the ROS rate"""
        rospy.init_node('spot_ros', anonymous=True)

        self.rates = rospy.get_param('~rates', {})
        if "loop_frequency" in self.rates:
            loop_rate = self.rates["loop_frequency"]
        else:
            loop_rate = 50

        for param, rate in self.rates.items():
            if rate > loop_rate:
                rospy.logwarn("{} has a rate of {} specified, which is higher than the loop rate of {}. It will not "
                              "be published at the expected frequency".format(param, rate, loop_rate))

        rate = rospy.Rate(loop_rate)
        self.username = rospy.get_param('~username', 'default_value')
        self.password = rospy.get_param('~password', 'default_value')
        self.hostname = rospy.get_param('~hostname', 'default_value')
        self.motion_deadzone = rospy.get_param('~deadzone', 0.05)
        self.estop_timeout = rospy.get_param('~estop_timeout', 9.0)
        self.autonomy_enabled = rospy.get_param('~autonomy_enabled', True)
        self.allow_motion = rospy.get_param('~allow_motion', True)
        self.is_charging = False

        self.tf_buffer = tf2_ros.Buffer()
        self.tf_listener = tf2_ros.TransformListener(self.tf_buffer)

        self.camera_static_transform_broadcaster = tf2_ros.StaticTransformBroadcaster()
        # Static transform broadcaster is super simple and just a latched publisher. Every time we add a new static
        # transform we must republish all static transforms from this source, otherwise the tree will be incomplete.
        # We keep a list of all the static transforms we already have so they can be republished, and so we can check
        # which ones we already have
        self.camera_static_transforms = []

        # Spot has 2 types of odometries: 'odom' and 'vision'
        # The former one is kinematic odometry and the second one is a combined odometry of vision and kinematics
        # These params enables to change which odometry frame is a parent of body frame and to change tf names of each odometry frames.
        self.mode_parent_odom_tf = rospy.get_param('~mode_parent_odom_tf', 'odom') # 'vision' or 'odom'
        self.tf_name_kinematic_odom = rospy.get_param('~tf_name_kinematic_odom', 'odom')
        self.tf_name_raw_kinematic = 'odom'
        self.tf_name_vision_odom = rospy.get_param('~tf_name_vision_odom', 'vision')
        self.tf_name_raw_vision = 'vision'
        if self.mode_parent_odom_tf != self.tf_name_raw_kinematic and self.mode_parent_odom_tf != self.tf_name_raw_vision:
            rospy.logerr('rosparam \'~mode_parent_odom_tf\' should be \'odom\' or \'vision\'.')
            return

        self.logger = logging.getLogger('rosout')

        rospy.loginfo("Starting ROS driver for Spot")
        self.spot_wrapper = SpotWrapper(self.username, self.password, self.hostname, self.logger, self.estop_timeout, self.rates, self.callbacks)

        if not self.spot_wrapper.is_valid:
            return

        # Images #
        self.back_image_pub = rospy.Publisher('camera/back/image', Image, queue_size=10)
        self.frontleft_image_pub = rospy.Publisher('camera/frontleft/image', Image, queue_size=10)
        self.frontright_image_pub = rospy.Publisher('camera/frontright/image', Image, queue_size=10)
        self.left_image_pub = rospy.Publisher('camera/left/image', Image, queue_size=10)
        self.right_image_pub = rospy.Publisher('camera/right/image', Image, queue_size=10)
        self.hand_image_mono_pub = rospy.Publisher('camera/hand_mono/image', Image, queue_size=10)
        self.hand_image_color_pub = rospy.Publisher('camera/hand_color/image', Image, queue_size=10)

        # Depth #
        self.back_depth_pub = rospy.Publisher('depth/back/image', Image, queue_size=10)
        self.frontleft_depth_pub = rospy.Publisher('depth/frontleft/image', Image, queue_size=10)
        self.frontright_depth_pub = rospy.Publisher('depth/frontright/image', Image, queue_size=10)
        self.left_depth_pub = rospy.Publisher('depth/left/image', Image, queue_size=10)
        self.right_depth_pub = rospy.Publisher('depth/right/image', Image, queue_size=10)
        self.hand_depth_pub = rospy.Publisher('depth/hand/image', Image, queue_size=10)
        self.hand_depth_in_hand_color_pub = rospy.Publisher('depth/hand/depth_in_color', Image, queue_size=10)
        self.frontleft_depth_in_visual_pub = rospy.Publisher('depth/frontleft/depth_in_visual', Image, queue_size=10)
        self.frontright_depth_in_visual_pub = rospy.Publisher('depth/frontright/depth_in_visual', Image, queue_size=10)

        # Image Camera Info #
        self.back_image_info_pub = rospy.Publisher('camera/back/camera_info', CameraInfo, queue_size=10)
        self.frontleft_image_info_pub = rospy.Publisher('camera/frontleft/camera_info', CameraInfo, queue_size=10)
        self.frontright_image_info_pub = rospy.Publisher('camera/frontright/camera_info', CameraInfo, queue_size=10)
        self.left_image_info_pub = rospy.Publisher('camera/left/camera_info', CameraInfo, queue_size=10)
        self.right_image_info_pub = rospy.Publisher('camera/right/camera_info', CameraInfo, queue_size=10)
        self.hand_image_mono_info_pub = rospy.Publisher('camera/hand_mono/camera_info', CameraInfo, queue_size=10)
        self.hand_image_color_info_pub = rospy.Publisher('camera/hand_color/camera_info', CameraInfo, queue_size=10)
        
        # Depth Camera Info #
        self.back_depth_info_pub = rospy.Publisher('depth/back/camera_info', CameraInfo, queue_size=10)
        self.frontleft_depth_info_pub = rospy.Publisher('depth/frontleft/camera_info', CameraInfo, queue_size=10)
        self.frontright_depth_info_pub = rospy.Publisher('depth/frontright/camera_info', CameraInfo, queue_size=10)
        self.left_depth_info_pub = rospy.Publisher('depth/left/camera_info', CameraInfo, queue_size=10)
        self.right_depth_info_pub = rospy.Publisher('depth/right/camera_info', CameraInfo, queue_size=10)
        self.hand_depth_info_pub = rospy.Publisher('depth/hand/camera_info', CameraInfo, queue_size=10)
        self.hand_depth_in_color_info_pub = rospy.Publisher('camera/hand/depth_in_color/camera_info', CameraInfo, queue_size=10)
        self.frontleft_depth_in_visual_info_pub = rospy.Publisher('depth/frontleft/depth_in_visual/camera_info', CameraInfo, queue_size=10)
        self.frontright_depth_in_visual_info_pub = rospy.Publisher('depth/frontright/depth_in_visual/camera_info', CameraInfo, queue_size=10)


        # Status Publishers #
        self.joint_state_pub = rospy.Publisher('joint_states', JointState, queue_size=10)
        """Defining a TF publisher manually because of conflicts between Python3 and tf"""
        self.tf_pub = rospy.Publisher('tf', TFMessage, queue_size=10)
        self.metrics_pub = rospy.Publisher('status/metrics', Metrics, queue_size=10)
        self.lease_pub = rospy.Publisher('status/leases', LeaseArray, queue_size=10)
        self.odom_twist_pub = rospy.Publisher('odometry/twist', TwistWithCovarianceStamped, queue_size=10)
        self.odom_pub = rospy.Publisher('odometry', Odometry, queue_size=10)
        self.feet_pub = rospy.Publisher('status/feet', FootStateArray, queue_size=10)
        self.estop_pub = rospy.Publisher('status/estop', EStopStateArray, queue_size=10)
        self.wifi_pub = rospy.Publisher('status/wifi', WiFiState, queue_size=10)
        self.power_pub = rospy.Publisher('status/power_state', PowerState, queue_size=10)
        self.battery_pub = rospy.Publisher('status/battery_states', BatteryStateArray, queue_size=10)
        self.behavior_faults_pub = rospy.Publisher('status/behavior_faults', BehaviorFaultState, queue_size=10)
        self.system_faults_pub = rospy.Publisher('status/system_faults', SystemFaultState, queue_size=10)
        self.motion_allowed_pub = rospy.Publisher('status/motion_allowed', Bool, queue_size=10)

        self.feedback_pub = rospy.Publisher('status/feedback', Feedback, queue_size=10)

        self.mobility_params_pub = rospy.Publisher('status/mobility_params', MobilityParams, queue_size=10)

        rospy.Subscriber('cmd_vel', Twist, self.cmdVelCallback, queue_size = 1)
        rospy.Subscriber('go_to_pose', PoseStamped, self.trajectory_callback, queue_size = 1)
        rospy.Subscriber('in_motion_or_idle_body_pose', Pose, self.in_motion_or_idle_pose_cb, queue_size = 1)
        rospy.Service("claim", Trigger, self.handle_claim)
        rospy.Service("release", Trigger, self.handle_release)
        rospy.Service("self_right", Trigger, self.handle_self_right)
        rospy.Service("sit", Trigger, self.handle_sit)
        rospy.Service("stand", Trigger, self.handle_stand)
        rospy.Service("power_on", Trigger, self.handle_power_on)
        rospy.Service("power_off", Trigger, self.handle_safe_power_off)

        rospy.Service("estop/hard", Trigger, self.handle_estop_hard)
        rospy.Service("estop/gentle", Trigger, self.handle_estop_soft)
        rospy.Service("estop/release", Trigger, self.handle_estop_disengage)

        rospy.Service("allow_motion", SetBool, self.handle_allow_motion)

        rospy.Service("stair_mode", SetBool, self.handle_stair_mode)
        rospy.Service("locomotion_mode", SetLocomotion, self.handle_locomotion_mode)
        rospy.Service("swing_height", SetSwingHeight, self.handle_swing_height)
        rospy.Service("velocity_limit", SetVelocity, self.handle_vel_limit)
        rospy.Service("clear_behavior_fault", ClearBehaviorFault, self.handle_clear_behavior_fault)
        rospy.Service("terrain_params", SetTerrainParams, self.handle_terrain_params)
        rospy.Service("obstacle_params", SetObstacleParams, self.handle_obstacle_params)
        rospy.Service("posed_stand", PosedStand, self.handle_posed_stand)

        rospy.Service("list_graph", ListGraph, self.handle_list_graph)

<<<<<<< HEAD
        rospy.Service("roll_over_right", Trigger, self.handle_roll_over_right)
        rospy.Service("roll_over_left", Trigger, self.handle_roll_over_left)

=======
        # Docking
        rospy.Service("dock", Dock, self.handle_dock)
        rospy.Service("undock", Trigger, self.handle_undock)
        rospy.Service("docking_state", GetDockState, self.handle_get_docking_state)
>>>>>>> 99349c57
        # Arm Services #########################################
        rospy.Service("arm_stow", Trigger, self.handle_arm_stow)
        rospy.Service("arm_unstow", Trigger, self.handle_arm_unstow)
        rospy.Service("gripper_open", Trigger, self.handle_gripper_open)
        rospy.Service("gripper_close", Trigger, self.handle_gripper_close)
        rospy.Service("arm_carry", Trigger, self.handle_arm_carry)
        rospy.Service("gripper_angle_open", GripperAngleMove, self.handle_gripper_angle_open)
        rospy.Service("arm_joint_move", ArmJointMovement, self.handle_arm_joint_move)
        rospy.Service("force_trajectory", ArmForceTrajectory, self.handle_force_trajectory)
        rospy.Service("gripper_pose", HandPose, self.handle_hand_pose)
        #########################################################

        self.navigate_as = actionlib.SimpleActionServer('navigate_to', NavigateToAction,
                                                        execute_cb = self.handle_navigate_to,
                                                        auto_start = False)
        self.navigate_as.start()


        self.trajectory_server = actionlib.SimpleActionServer("trajectory", TrajectoryAction,
                                                              execute_cb=self.handle_trajectory,
                                                              auto_start=False)
        self.trajectory_server.start()

        self.motion_or_idle_body_pose_as = actionlib.SimpleActionServer('motion_or_idle_body_pose', PoseBodyAction,
                                                                        execute_cb=self.handle_in_motion_or_idle_body_pose,
                                                                        auto_start=False)
        self.motion_or_idle_body_pose_as.start()

        self.body_pose_as = actionlib.SimpleActionServer('body_pose', PoseBodyAction,
                                                         execute_cb=self.handle_posed_stand_action,
                                                         auto_start=False)
        self.body_pose_as.start()

        # Stop service calls other services so initialise it after them to prevent crashes which can happen if
        # the service is immediately called
        rospy.Service("stop", Trigger, self.handle_stop)
        rospy.Service("locked_stop", Trigger, self.handle_locked_stop)

        rospy.on_shutdown(self.shutdown)

        max_linear_x = rospy.get_param('~max_linear_velocity_x', 0)
        max_linear_y = rospy.get_param('~max_linear_velocity_y', 0)
        max_angular_z = rospy.get_param('~max_angular_velocity_z', 0)
        self.set_velocity_limits(max_linear_x, max_linear_y, max_angular_z)

        self.auto_claim = rospy.get_param('~auto_claim', False)
        self.auto_power_on = rospy.get_param('~auto_power_on', False)
        self.auto_stand = rospy.get_param('~auto_stand', False)

        if self.auto_claim:
            self.spot_wrapper.claim()
            if self.auto_power_on:
                self.spot_wrapper.power_on()
                if self.auto_stand:
                    self.spot_wrapper.stand()

        rate_limited_feedback = RateLimitedCall(self.publish_feedback, self.rates["feedback"])
        rate_limited_mobility_params = RateLimitedCall(self.publish_mobility_params, self.rates["mobility_params"])
        rate_limited_motion_allowed = RateLimitedCall(self.publish_allow_motion, 10)
        rospy.loginfo("Driver started")
        while not rospy.is_shutdown():
            self.spot_wrapper.updateTasks()
            rate_limited_feedback()
            rate_limited_mobility_params()
            rate_limited_motion_allowed()
            rate.sleep()<|MERGE_RESOLUTION|>--- conflicted
+++ resolved
@@ -751,7 +751,6 @@
                 self.trajectory_server.publish_feedback(TrajectoryFeedback("Failed to reach goal"))
                 self.trajectory_server.set_aborted(TrajectoryResult(False, "Failed to reach goal"))
 
-<<<<<<< HEAD
     def handle_roll_over_right(self, req):
         """Robot sit down and roll on to it its side for easier battery access"""
         del req
@@ -764,7 +763,6 @@
         resp = self.spot_wrapper.battery_change_pose(2)
         return TriggerResponse(resp[0], resp[1])
 
-=======
     def handle_dock(self, req):
         """Dock the robot"""
         resp = self.spot_wrapper.dock(req.dock_id)
@@ -780,7 +778,6 @@
         resp = self.spot_wrapper.get_docking_state()
         return GetDockStateResponse(GetDockStatesFromState(resp))
 
->>>>>>> 99349c57
     def _send_trajectory_command(self, pose, duration, precise=True):
         """
         Send a trajectory command to the robot
@@ -1246,16 +1243,12 @@
 
         rospy.Service("list_graph", ListGraph, self.handle_list_graph)
 
-<<<<<<< HEAD
         rospy.Service("roll_over_right", Trigger, self.handle_roll_over_right)
         rospy.Service("roll_over_left", Trigger, self.handle_roll_over_left)
-
-=======
         # Docking
         rospy.Service("dock", Dock, self.handle_dock)
         rospy.Service("undock", Trigger, self.handle_undock)
         rospy.Service("docking_state", GetDockState, self.handle_get_docking_state)
->>>>>>> 99349c57
         # Arm Services #########################################
         rospy.Service("arm_stow", Trigger, self.handle_arm_stow)
         rospy.Service("arm_unstow", Trigger, self.handle_arm_unstow)
